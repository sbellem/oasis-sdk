--- conflicted
+++ resolved
@@ -93,18 +93,6 @@
     pub gas_costs: GasCosts,
 }
 
-<<<<<<< HEAD
-impl Default for Parameters {
-    fn default() -> Self {
-        Self {
-            transfers_disabled: false,
-            gas_costs: Default::default(),
-        }
-    }
-}
-
-=======
->>>>>>> 0c7672dc
 impl module::Parameters for Parameters {
     type Error = ();
 }
@@ -353,18 +341,14 @@
             return Err(Error::Forbidden);
         }
 
-<<<<<<< HEAD
         Core::use_gas(ctx, params.gas_costs.tx_transfer)?;
 
-        Self::transfer(ctx, ctx.tx_caller_address(), body.to, &body.amount)?;
-=======
         Self::transfer(
             ctx,
             ctx.tx_caller_address().expect("transaction context"),
             body.to,
             &body.amount,
         )?;
->>>>>>> 0c7672dc
 
         Ok(())
     }
